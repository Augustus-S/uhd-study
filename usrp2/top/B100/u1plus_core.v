//
// Copyright 2011-2012 Ettus Research LLC
//
// This program is free software: you can redistribute it and/or modify
// it under the terms of the GNU General Public License as published by
// the Free Software Foundation, either version 3 of the License, or
// (at your option) any later version.
//
// This program is distributed in the hope that it will be useful,
// but WITHOUT ANY WARRANTY; without even the implied warranty of
// MERCHANTABILITY or FITNESS FOR A PARTICULAR PURPOSE.  See the
// GNU General Public License for more details.
//
// You should have received a copy of the GNU General Public License
// along with this program.  If not, see <http://www.gnu.org/licenses/>.
//



module u1plus_core
  (input clk_fpga, input rst_fpga,
   output [2:0] debug_led, output [31:0] debug, output [1:0] debug_clk,
   output debug_txd, input debug_rxd,
   
   // GPIF
   inout [15:0] gpif_d, input [3:0] gpif_ctl, output gpif_sloe,
   output gpif_slwr, output gpif_slrd, output gpif_pktend, output [1:0] gpif_fifoadr,
   input gpif_clk,
   
   inout db_sda, inout db_scl,
   output sclk, output [15:0] sen, output mosi, input miso,

   input cgen_st_status, input cgen_st_ld, input cgen_st_refmon, output cgen_sync_b, output cgen_ref_sel,   
   inout [15:0] io_tx, inout [15:0] io_rx, 
   output [13:0] tx_i, output [13:0] tx_q, 
   input [11:0] rx_i, input [11:0] rx_q, 
   input pps_in
   );

   localparam TXFIFOSIZE = 12;
   localparam RXFIFOSIZE = 12;

   // 64 total regs in address space
   localparam SR_RX_CTRL0 = 0;       // 9 regs (+0 to +8)
   localparam SR_RX_DSP0 = 10;       // 4 regs (+0 to +3)
   localparam SR_RX_CTRL1 = 16;      // 9 regs (+0 to +8)
   localparam SR_RX_DSP1 = 26;       // 4 regs (+0 to +3)
   localparam SR_TX_CTRL = 32;       // 4 regs (+0 to +3)
   localparam SR_TX_DSP = 38;        // 3 regs (+0 to +2)

   localparam SR_TIME64 = 42;        // 6 regs (+0 to +5)
   localparam SR_RX_FRONT = 48;      // 5 regs (+0 to +4)
   localparam SR_TX_FRONT = 54;      // 5 regs (+0 to +4)

   localparam SR_REG_TEST32 = 60;    // 1 reg
   localparam SR_CLEAR_RX_FIFO = 61; // 1 reg
   localparam SR_CLEAR_TX_FIFO = 62; // 1 reg
   localparam SR_GLOBAL_RESET = 63;  // 1 reg
   localparam SR_USER_REGS = 64;     // 2 regs

   localparam SR_GPIO = 128;         // 5 regs
   
   wire 	wb_clk = clk_fpga;
   wire 	wb_rst, global_reset;

   wire 	pps_int;
   wire [63:0] 	vita_time, vita_time_pps;
   reg [15:0] 	reg_cgen_ctrl, reg_test;

   wire [7:0]  set_addr, set_addr_user;
   wire [31:0] set_data, set_data_user;
   wire        set_stb, set_stb_user;

   wire [31:0]  debug0;
   wire [31:0]  debug1;

   wire [31:0] 	debug_vt;
   wire 	gpif_rst;
   
   reg [7:0] 	frames_per_packet;
   
   wire 	rx_overrun_dsp0, rx_overrun_dsp1, rx_overrun_gpif, tx_underrun_dsp, tx_underrun_gpif;
   wire 	rx_overrun = rx_overrun_gpif | rx_overrun_dsp0 | rx_overrun_dsp1;
   wire 	tx_underrun = tx_underrun_gpif | tx_underrun_dsp;
   
   setting_reg #(.my_addr(SR_GLOBAL_RESET), .width(1)) sr_reset
     (.clk(wb_clk),.rst(wb_rst),.strobe(set_stb),.addr(set_addr),
      .in(set_data),.out(),.changed(global_reset));

   reset_sync reset_sync_wb(.clk(wb_clk), .reset_in(rst_fpga | global_reset), .reset_out(wb_rst));
   reset_sync reset_sync_gp(.clk(gpif_clk), .reset_in(rst_fpga | global_reset), .reset_out(gpif_rst));
   
   // /////////////////////////////////////////////////////////////////////////////////////
   // GPIF Slave to Wishbone Master
   localparam dw = 16;
   localparam aw = 11;
   localparam sw = 2;
   
   wire [dw-1:0] m0_dat_mosi, m0_dat_miso;
   wire [aw-1:0] m0_adr;
   wire [sw-1:0] m0_sel;
   wire 	 m0_cyc, m0_stb, m0_we, m0_ack, m0_err, m0_rty;

   wire [31:0] 	 debug_gpif;

   wire [35:0] 	 tx_data, rx_data, tx_err_data;
   wire 	 tx_src_rdy, tx_dst_rdy, rx_src_rdy, rx_dst_rdy, 
		 tx_err_src_rdy, tx_err_dst_rdy;

   wire 	 clear_tx, clear_rx;
   
   setting_reg #(.my_addr(SR_CLEAR_RX_FIFO), .width(1)) sr_clear_rx
     (.clk(wb_clk),.rst(wb_rst),.strobe(set_stb),.addr(set_addr),
      .in(set_data),.out(),.changed(clear_rx));

   setting_reg #(.my_addr(SR_CLEAR_TX_FIFO), .width(1)) sr_clear_tx
     (.clk(wb_clk),.rst(wb_rst),.strobe(set_stb),.addr(set_addr),
      .in(set_data),.out(),.changed(clear_tx));
      
   wire 	 run_rx0, run_rx1;

   slave_fifo #(.TXFIFOSIZE(TXFIFOSIZE), .RXFIFOSIZE(RXFIFOSIZE))
   slave_fifo (.gpif_clk(gpif_clk), .gpif_rst(gpif_rst), .gpif_d(gpif_d),
	 .gpif_ctl(gpif_ctl), .sloe(gpif_sloe), .slwr(gpif_slwr), .slrd(gpif_slrd),
     .pktend(gpif_pktend), .fifoadr(gpif_fifoadr),
	 
	 .wb_clk(wb_clk), .wb_rst(wb_rst),
	 .wb_adr_o(m0_adr), .wb_dat_mosi(m0_dat_mosi), .wb_dat_miso(m0_dat_miso),
	 .wb_sel_o(m0_sel), .wb_cyc_o(m0_cyc), .wb_stb_o(m0_stb), .wb_we_o(m0_we),
	 .wb_ack_i(m0_ack), .triggers(8'd0),
	 
	 .dsp_rx_run(run_rx0 | run_rx1),
	 
	 .fifo_clk(wb_clk), .fifo_rst(wb_rst), .clear_tx(clear_tx), .clear_rx(clear_rx),
	 .tx_data_o(tx_data), .tx_src_rdy_o(tx_src_rdy), .tx_dst_rdy_i(tx_dst_rdy),
	 .rx_data_i(rx_data), .rx_src_rdy_i(rx_src_rdy), .rx_dst_rdy_o(rx_dst_rdy),
	 .tx_err_data_i(tx_err_data), .tx_err_src_rdy_i(tx_err_src_rdy), .tx_err_dst_rdy_o(tx_err_dst_rdy),
	 
	 .tx_underrun(tx_underrun_gpif), .rx_overrun(rx_overrun_gpif),

	 .test_len(test_len), .test_rate(test_rate), .test_ctrl(test_ctrl),
	 .debug0(debug0), .debug1(debug1));

   // /////////////////////////////////////////////////////////////////////////
   // RX ADC Frontend, does IQ Balance, DC Offset, muxing

<<<<<<< HEAD
   wire [23:0] 	 rx_fe_i, rx_fe_q;  // 24 bits is total overkill here, but it matches u2/u2p
   wire 	 run_rx0, run_rx1;
=======
   wire [23:0] 	 adc_i, adc_q;  // 24 bits is total overkill here, but it matches u2/u2p
>>>>>>> 111216e5
   
   rx_frontend #(.BASE(SR_RX_FRONT)) rx_frontend
     (.clk(wb_clk),.rst(wb_rst),
      .set_stb(set_stb),.set_addr(set_addr),.set_data(set_data),
      .adc_a({rx_i,4'b00}),.adc_ovf_a(0),
      .adc_b({rx_q,4'b00}),.adc_ovf_b(0),
      .i_out(rx_fe_i), .q_out(rx_fe_q), .run(run_rx0 | run_rx1), .debug());
   
   // /////////////////////////////////////////////////////////////////////////
   // DSP RX 0

   wire [31:0] 	 sample_rx0;
   wire 	 strobe_rx0;
   wire [35:0] 	 vita_rx_data0;
   wire 	 vita_rx_src_rdy0, vita_rx_dst_rdy0;
   
   ddc_chain #(.BASE(SR_RX_DSP0), .DSPNO(0)) ddc_chain0
     (.clk(wb_clk),.rst(wb_rst),
      .set_stb(set_stb),.set_addr(set_addr),.set_data(set_data),
      .set_stb_user(set_stb_user), .set_addr_user(set_addr_user), .set_data_user(set_data_user),
      .rx_fe_i(rx_fe_i),.rx_fe_q(rx_fe_q),
      .sample(sample_rx0), .run(run_rx0), .strobe(strobe_rx0),
      .debug() );

   vita_rx_chain #(.BASE(SR_RX_CTRL0), .UNIT(0), .FIFOSIZE(10), .PROT_ENG_FLAGS(0)) vita_rx_chain0
     (.clk(wb_clk),.reset(wb_rst),
      .set_stb(set_stb),.set_addr(set_addr),.set_data(set_data),
      .vita_time(vita_time), .overrun(rx_overrun_dsp0),
      .sample(sample_rx0), .run(run_rx0), .strobe(strobe_rx0),
      .rx_data_o(vita_rx_data0), .rx_dst_rdy_i(vita_rx_dst_rdy0), .rx_src_rdy_o(vita_rx_src_rdy0),
      .debug() );
   
   // /////////////////////////////////////////////////////////////////////////
   // DSP RX 1

   wire [31:0] 	 sample_rx1;
   wire 	 strobe_rx1;
   wire [35:0] 	 vita_rx_data1;
   wire 	 vita_rx_src_rdy1, vita_rx_dst_rdy1;
   
   ddc_chain #(.BASE(SR_RX_DSP1), .DSPNO(1)) ddc_chain1
     (.clk(wb_clk),.rst(wb_rst),
      .set_stb(set_stb),.set_addr(set_addr),.set_data(set_data),
      .set_stb_user(set_stb_user), .set_addr_user(set_addr_user), .set_data_user(set_data_user),
      .rx_fe_i(rx_fe_i),.rx_fe_q(rx_fe_q),
      .sample(sample_rx1), .run(run_rx1), .strobe(strobe_rx1),
      .debug() );

   vita_rx_chain #(.BASE(SR_RX_CTRL1), .UNIT(1), .FIFOSIZE(10), .PROT_ENG_FLAGS(0)) vita_rx_chain1
     (.clk(wb_clk),.reset(wb_rst),
      .set_stb(set_stb),.set_addr(set_addr),.set_data(set_data),
      .vita_time(vita_time), .overrun(rx_overrun_dsp1),
      .sample(sample_rx1), .run(run_rx1), .strobe(strobe_rx1),
      .rx_data_o(vita_rx_data1), .rx_dst_rdy_i(vita_rx_dst_rdy1), .rx_src_rdy_o(vita_rx_src_rdy1),
      .debug() );

   // /////////////////////////////////////////////////////////////////////////
   // RX Stream muxing

   fifo36_mux #(.prio(0)) mux_data_streams
     (.clk(wb_clk), .reset(wb_rst), .clear(0),
      .data0_i(vita_rx_data0), .src0_rdy_i(vita_rx_src_rdy0), .dst0_rdy_o(vita_rx_dst_rdy0),
      .data1_i(vita_rx_data1), .src1_rdy_i(vita_rx_src_rdy1), .dst1_rdy_o(vita_rx_dst_rdy1),
      .data_o(rx_data), .src_rdy_o(rx_src_rdy), .dst_rdy_i(rx_dst_rdy));

   // ///////////////////////////////////////////////////////////////////////////////////
   // DSP TX

   wire 	 run_tx;
   wire [23:0] 	 tx_fe_i, tx_fe_q;
   wire [31:0]   sample_tx;
   wire strobe_tx;

   vita_tx_chain #(.BASE(SR_TX_CTRL), .FIFOSIZE(10),
		   .REPORT_ERROR(1), .DO_FLOW_CONTROL(0),
		   .PROT_ENG_FLAGS(0), .USE_TRANS_HEADER(0),
		   .DSP_NUMBER(0)) 
   vita_tx_chain
     (.clk(wb_clk), .reset(wb_rst),
      .set_stb(set_stb),.set_addr(set_addr),.set_data(set_data),
      .vita_time(vita_time),
      .tx_data_i(tx_data), .tx_src_rdy_i(tx_src_rdy), .tx_dst_rdy_o(tx_dst_rdy),
      .err_data_o(tx_err_data), .err_src_rdy_o(tx_err_src_rdy), .err_dst_rdy_i(tx_err_dst_rdy),
      .sample(sample_tx), .strobe(strobe_tx),
      .underrun(tx_underrun_dsp), .run(run_tx),
      .debug(debug_vt));

   duc_chain #(.BASE(SR_TX_DSP), .DSPNO(0)) duc_chain
     (.clk(wb_clk),.rst(wb_rst),
      .set_stb(set_stb),.set_addr(set_addr),.set_data(set_data),
      .set_stb_user(set_stb_user), .set_addr_user(set_addr_user), .set_data_user(set_data_user),
      .tx_fe_i(tx_fe_i),.tx_fe_q(tx_fe_q),
      .sample(sample_tx), .run(run_tx), .strobe(strobe_tx),
      .debug() );

   tx_frontend #(.BASE(SR_TX_FRONT), .WIDTH_OUT(14)) tx_frontend
     (.clk(wb_clk), .rst(wb_rst),
      .set_stb(set_stb),.set_addr(set_addr),.set_data(set_data),
      .tx_i(tx_fe_i), .tx_q(tx_fe_q), .run(1'b1),
      .dac_a(tx_i), .dac_b(tx_q));

   // /////////////////////////////////////////////////////////////////////////////////////
   // Wishbone Intercon, single master
   wire [dw-1:0] s0_dat_mosi, s1_dat_mosi, s0_dat_miso, s1_dat_miso, s2_dat_mosi, s3_dat_mosi, s2_dat_miso, s3_dat_miso,
		 s4_dat_mosi, s5_dat_mosi, s4_dat_miso, s5_dat_miso, s6_dat_mosi, s7_dat_mosi, s6_dat_miso, s7_dat_miso,
		 s8_dat_mosi, s9_dat_mosi, s8_dat_miso, s9_dat_miso, sa_dat_mosi, sb_dat_mosi, sa_dat_miso, sb_dat_miso,
		 sc_dat_mosi, sd_dat_mosi, sc_dat_miso, sd_dat_miso, se_dat_mosi, sf_dat_mosi, se_dat_miso, sf_dat_miso;
   wire [aw-1:0] s0_adr,s1_adr,s2_adr,s3_adr,s4_adr,s5_adr,s6_adr,s7_adr;
   wire [aw-1:0] s8_adr,s9_adr,sa_adr,sb_adr,sc_adr, sd_adr, se_adr, sf_adr;
   wire [sw-1:0] s0_sel,s1_sel,s2_sel,s3_sel,s4_sel,s5_sel,s6_sel,s7_sel;
   wire [sw-1:0] s8_sel,s9_sel,sa_sel,sb_sel,sc_sel, sd_sel, se_sel, sf_sel;
   wire 	 s0_ack,s1_ack,s2_ack,s3_ack,s4_ack,s5_ack,s6_ack,s7_ack;
   wire 	 s8_ack,s9_ack,sa_ack,sb_ack,sc_ack, sd_ack, se_ack, sf_ack;
   wire 	 s0_stb,s1_stb,s2_stb,s3_stb,s4_stb,s5_stb,s6_stb,s7_stb;
   wire 	 s8_stb,s9_stb,sa_stb,sb_stb,sc_stb, sd_stb, se_stb, sf_stb;
   wire 	 s0_cyc,s1_cyc,s2_cyc,s3_cyc,s4_cyc,s5_cyc,s6_cyc,s7_cyc;
   wire 	 s8_cyc,s9_cyc,sa_cyc,sb_cyc,sc_cyc, sd_cyc, se_cyc, sf_cyc;
   wire 	 s0_we,s1_we,s2_we,s3_we,s4_we,s5_we,s6_we,s7_we;
   wire 	 s8_we,s9_we,sa_we,sb_we,sc_we,sd_we, se_we, sf_we;
   
   wb_1master #(.dw(dw), .aw(aw), .sw(sw), .decode_w(4),
		.s0_addr(4'h0), .s0_mask(4'hF), // Misc Regs
		.s1_addr(4'h1), .s1_mask(4'hF), // Unused
		.s2_addr(4'h2), .s2_mask(4'hF),	// SPI
		.s3_addr(4'h3), .s3_mask(4'hF), // I2C
		.s4_addr(4'h4), .s4_mask(4'hF),	// Unused
		.s5_addr(4'h5), .s5_mask(4'hF), // Unused on B1x0, Async Msg on E1x0
		.s6_addr(4'h6), .s6_mask(4'hF),	// Unused
		.s7_addr(4'h7), .s7_mask(4'hF), // Readback MUX
		.s8_addr(4'h8), .s8_mask(4'h8), // Setting Regs -- slave 8 is 8 slaves wide
		// slaves 9-f alias to slave 1, all are unused
		.s9_addr(4'h1), .s9_mask(4'hF),
		.sa_addr(4'h1), .sa_mask(4'hF),	.sb_addr(4'h1), .sb_mask(4'hF),
		.sc_addr(4'h1), .sc_mask(4'hF),	.sd_addr(4'h1), .sd_mask(4'hF),
		.se_addr(4'h1), .se_mask(4'hF),	.sf_addr(4'h1), .sf_mask(4'hF))
   wb_1master
     (.clk_i(wb_clk),.rst_i(wb_rst),       
      .m0_dat_o(m0_dat_miso),.m0_ack_o(m0_ack),.m0_err_o(m0_err),.m0_rty_o(m0_rty),.m0_dat_i(m0_dat_mosi),
      .m0_adr_i(m0_adr),.m0_sel_i(m0_sel),.m0_we_i(m0_we),.m0_cyc_i(m0_cyc),.m0_stb_i(m0_stb),
      .s0_dat_o(s0_dat_mosi),.s0_adr_o(s0_adr),.s0_sel_o(s0_sel),.s0_we_o(s0_we),.s0_cyc_o(s0_cyc),.s0_stb_o(s0_stb),
      .s0_dat_i(s0_dat_miso),.s0_ack_i(s0_ack),.s0_err_i(0),.s0_rty_i(0),
      .s1_dat_o(s1_dat_mosi),.s1_adr_o(s1_adr),.s1_sel_o(s1_sel),.s1_we_o(s1_we),.s1_cyc_o(s1_cyc),.s1_stb_o(s1_stb),
      .s1_dat_i(s1_dat_miso),.s1_ack_i(s1_ack),.s1_err_i(0),.s1_rty_i(0),
      .s2_dat_o(s2_dat_mosi),.s2_adr_o(s2_adr),.s2_sel_o(s2_sel),.s2_we_o(s2_we),.s2_cyc_o(s2_cyc),.s2_stb_o(s2_stb),
      .s2_dat_i(s2_dat_miso),.s2_ack_i(s2_ack),.s2_err_i(0),.s2_rty_i(0),
      .s3_dat_o(s3_dat_mosi),.s3_adr_o(s3_adr),.s3_sel_o(s3_sel),.s3_we_o(s3_we),.s3_cyc_o(s3_cyc),.s3_stb_o(s3_stb),
      .s3_dat_i(s3_dat_miso),.s3_ack_i(s3_ack),.s3_err_i(0),.s3_rty_i(0),
      .s4_dat_o(s4_dat_mosi),.s4_adr_o(s4_adr),.s4_sel_o(s4_sel),.s4_we_o(s4_we),.s4_cyc_o(s4_cyc),.s4_stb_o(s4_stb),
      .s4_dat_i(s4_dat_miso),.s4_ack_i(s4_ack),.s4_err_i(0),.s4_rty_i(0),
      .s5_dat_o(s5_dat_mosi),.s5_adr_o(s5_adr),.s5_sel_o(s5_sel),.s5_we_o(s5_we),.s5_cyc_o(s5_cyc),.s5_stb_o(s5_stb),
      .s5_dat_i(s5_dat_miso),.s5_ack_i(s5_ack),.s5_err_i(0),.s5_rty_i(0),
      .s6_dat_o(s6_dat_mosi),.s6_adr_o(s6_adr),.s6_sel_o(s6_sel),.s6_we_o(s6_we),.s6_cyc_o(s6_cyc),.s6_stb_o(s6_stb),
      .s6_dat_i(s6_dat_miso),.s6_ack_i(s6_ack),.s6_err_i(0),.s6_rty_i(0),
      .s7_dat_o(s7_dat_mosi),.s7_adr_o(s7_adr),.s7_sel_o(s7_sel),.s7_we_o(s7_we),.s7_cyc_o(s7_cyc),.s7_stb_o(s7_stb),
      .s7_dat_i(s7_dat_miso),.s7_ack_i(s7_ack),.s7_err_i(0),.s7_rty_i(0),
      .s8_dat_o(s8_dat_mosi),.s8_adr_o(s8_adr),.s8_sel_o(s8_sel),.s8_we_o(s8_we),.s8_cyc_o(s8_cyc),.s8_stb_o(s8_stb),
      .s8_dat_i(s8_dat_miso),.s8_ack_i(s8_ack),.s8_err_i(0),.s8_rty_i(0),
      .s9_dat_o(s9_dat_mosi),.s9_adr_o(s9_adr),.s9_sel_o(s9_sel),.s9_we_o(s9_we),.s9_cyc_o(s9_cyc),.s9_stb_o(s9_stb),
      .s9_dat_i(s9_dat_miso),.s9_ack_i(s9_ack),.s9_err_i(0),.s9_rty_i(0),
      .sa_dat_o(sa_dat_mosi),.sa_adr_o(sa_adr),.sa_sel_o(sa_sel),.sa_we_o(sa_we),.sa_cyc_o(sa_cyc),.sa_stb_o(sa_stb),
      .sa_dat_i(sa_dat_miso),.sa_ack_i(sa_ack),.sa_err_i(0),.sa_rty_i(0),
      .sb_dat_o(sb_dat_mosi),.sb_adr_o(sb_adr),.sb_sel_o(sb_sel),.sb_we_o(sb_we),.sb_cyc_o(sb_cyc),.sb_stb_o(sb_stb),
      .sb_dat_i(sb_dat_miso),.sb_ack_i(sb_ack),.sb_err_i(0),.sb_rty_i(0),
      .sc_dat_o(sc_dat_mosi),.sc_adr_o(sc_adr),.sc_sel_o(sc_sel),.sc_we_o(sc_we),.sc_cyc_o(sc_cyc),.sc_stb_o(sc_stb),
      .sc_dat_i(sc_dat_miso),.sc_ack_i(sc_ack),.sc_err_i(0),.sc_rty_i(0),
      .sd_dat_o(sd_dat_mosi),.sd_adr_o(sd_adr),.sd_sel_o(sd_sel),.sd_we_o(sd_we),.sd_cyc_o(sd_cyc),.sd_stb_o(sd_stb),
      .sd_dat_i(sd_dat_miso),.sd_ack_i(sd_ack),.sd_err_i(0),.sd_rty_i(0),
      .se_dat_o(se_dat_mosi),.se_adr_o(se_adr),.se_sel_o(se_sel),.se_we_o(se_we),.se_cyc_o(se_cyc),.se_stb_o(se_stb),
      .se_dat_i(se_dat_miso),.se_ack_i(se_ack),.se_err_i(0),.se_rty_i(0),
      .sf_dat_o(sf_dat_mosi),.sf_adr_o(sf_adr),.sf_sel_o(sf_sel),.sf_we_o(sf_we),.sf_cyc_o(sf_cyc),.sf_stb_o(sf_stb),
      .sf_dat_i(sf_dat_miso),.sf_ack_i(sf_ack),.sf_err_i(0),.sf_rty_i(0) );

   assign s1_ack = 0;   assign s4_ack = 0;   assign s5_ack = 0;   assign s6_ack = 0;
   assign s9_ack = 0;   assign sa_ack = 0;   assign sb_ack = 0;
   assign sc_ack = 0;   assign sd_ack = 0;   assign se_ack = 0;   assign sf_ack = 0;

   // /////////////////////////////////////////////////////////////////////////////////////
   // Slave 0, Misc LEDs, Switches, controls
   
   localparam REG_CGEN_CTRL = 7'd4;    // out
   localparam REG_CGEN_ST = 7'd6;      // in
   localparam REG_TEST = 7'd8;         // out
   localparam REG_RX_FRAMELEN = 7'd10; // in
   localparam REG_TX_FRAMELEN = 7'd12; // out
   
   always @(posedge wb_clk)
     if(wb_rst)
       begin
	  reg_cgen_ctrl <= 2'b11;
	  reg_test <= 0;
	  frames_per_packet <= 0;
       end
     else
       if(s0_cyc & s0_stb & s0_we) 
	 case(s0_adr[6:0])
	   REG_CGEN_CTRL :
	     reg_cgen_ctrl <= s0_dat_mosi;
	   REG_TEST :
	     reg_test <= s0_dat_mosi;
	   REG_RX_FRAMELEN :
	     frames_per_packet <= s0_dat_mosi[7:0];
	 endcase // case (s0_adr[6:0])

   assign debug_led = {run_tx, (run_rx0 | run_rx1), cgen_st_ld};
   assign { cgen_sync_b, cgen_ref_sel } = reg_cgen_ctrl;
   
   assign s0_dat_miso = (s0_adr[6:0] == REG_CGEN_CTRL) ? reg_cgen_ctrl :
			(s0_adr[6:0] == REG_CGEN_ST) ? {13'b0,cgen_st_status,cgen_st_ld,cgen_st_refmon} :
			(s0_adr[6:0] == REG_TEST) ? reg_test :
			16'hBEEF;
   
   assign s0_ack = s0_stb & s0_cyc;

   // /////////////////////////////////////////////////////////////////////////////////////
   // Slave 2, SPI

   spi_top16 shared_spi
     (.wb_clk_i(wb_clk),.wb_rst_i(wb_rst),.wb_adr_i(s2_adr[4:0]),.wb_dat_i(s2_dat_mosi),
      .wb_dat_o(s2_dat_miso),.wb_sel_i(s2_sel),.wb_we_i(s2_we),.wb_stb_i(s2_stb),
      .wb_cyc_i(s2_cyc),.wb_ack_o(s2_ack),.wb_err_o(),.wb_int_o(),
      .ss_pad_o(sen), .sclk_pad_o(sclk), .mosi_pad_o(mosi), .miso_pad_i(miso) );
   
   // /////////////////////////////////////////////////////////////////////////
   // Slave 3, I2C

   wire 	scl_pad_i, scl_pad_o, scl_pad_oen_o, sda_pad_i, sda_pad_o, sda_pad_oen_o;
   i2c_master_top #(.ARST_LVL(1)) i2c 
     (.wb_clk_i(wb_clk),.wb_rst_i(wb_rst),.arst_i(1'b0), 
      .wb_adr_i(s3_adr[3:1]),.wb_dat_i(s3_dat_mosi[7:0]),.wb_dat_o(s3_dat_miso[7:0]),
      .wb_we_i(s3_we),.wb_stb_i(s3_stb),.wb_cyc_i(s3_cyc),
      .wb_ack_o(s3_ack),.wb_inta_o(),
      .scl_pad_i(scl_pad_i),.scl_pad_o(scl_pad_o),.scl_padoen_o(scl_pad_oen_o),
      .sda_pad_i(sda_pad_i),.sda_pad_o(sda_pad_o),.sda_padoen_o(sda_pad_oen_o) );

   assign 	 s3_dat_miso[15:8] = 8'd0;

   // I2C -- Don't use external transistors for open drain, the FPGA implements this
   IOBUF scl_pin(.O(scl_pad_i), .IO(db_scl), .I(scl_pad_o), .T(scl_pad_oen_o));
   IOBUF sda_pin(.O(sda_pad_i), .IO(db_sda), .I(sda_pad_o), .T(sda_pad_oen_o));

   // /////////////////////////////////////////////////////////////////////////
   // GPIOs

   wire [31:0] gpio_readback;
   
   gpio_atr #(.BASE(SR_GPIO), .WIDTH(32)) 
   gpio_atr(.clk(wb_clk),.reset(wb_rst),
	    .set_stb(set_stb),.set_addr(set_addr),.set_data(set_data),
	    .rx(run_rx0 | run_rx1), .tx(run_tx),
	    .gpio({io_tx,io_rx}), .gpio_readback(gpio_readback) );

   // /////////////////////////////////////////////////////////////////////////
   // Settings Bus -- Slave #8 + 9

   // only have 64 regs, 32 bits each with current setup...
   settings_bus_16LE #(.AWIDTH(11),.RWIDTH(8)) settings_bus_16LE
     (.wb_clk(wb_clk),.wb_rst(wb_rst),.wb_adr_i(s8_adr),.wb_dat_i(s8_dat_mosi),
      .wb_stb_i(s8_stb),.wb_we_i(s8_we),.wb_ack_o(s8_ack),
      .strobe(set_stb),.addr(set_addr),.data(set_data) );

   user_settings #(.BASE(SR_USER_REGS)) user_settings
     (.clk(wb_clk),.rst(wb_rst),.set_stb(set_stb),
      .set_addr(set_addr),.set_data(set_data),
      .set_addr_user(set_addr_user),.set_data_user(set_data_user),
      .set_stb_user(set_stb_user) );

   // /////////////////////////////////////////////////////////////////////////
   // Readback mux 32 -- Slave #7

   //compatibility number -> increment when the fpga has been sufficiently altered
   localparam compat_num = {16'd9, 16'd0}; //major, minor

   wire [31:0] reg_test32;

   setting_reg #(.my_addr(SR_REG_TEST32)) sr_reg_test32
     (.clk(wb_clk),.rst(wb_rst),.strobe(set_stb),.addr(set_addr),
      .in(set_data),.out(reg_test32),.changed());

   wb_readback_mux_16LE readback_mux_32
     (.wb_clk_i(wb_clk), .wb_rst_i(wb_rst), .wb_stb_i(s7_stb),
      .wb_adr_i({5'b0,s7_adr}), .wb_dat_o(s7_dat_miso), .wb_ack_o(s7_ack),

      .word00(vita_time[63:32]),        .word01(vita_time[31:0]),
      .word02(vita_time_pps[63:32]),    .word03(vita_time_pps[31:0]),
      .word04(reg_test32),              .word05(32'b0),
      .word06(compat_num),              .word07(gpio_readback),
      .word08(32'b0),                   .word09(32'b0),
      .word10(32'b0),                   .word11(32'b0),
      .word12(32'b0),                   .word13(32'b0),
      .word14(32'b0),                   .word15(32'b0)
      );

   // /////////////////////////////////////////////////////////////////////////
   // VITA Timing

   time_64bit #(.TICKS_PER_SEC(32'd64000000),.BASE(SR_TIME64)) time_64bit
     (.clk(wb_clk), .rst(wb_rst), .set_stb(set_stb), .set_addr(set_addr), .set_data(set_data),
      .pps(pps_in), .vita_time(vita_time), .vita_time_pps(vita_time_pps), .pps_int(pps_int),
      .exp_time_in(0));
   
   // /////////////////////////////////////////////////////////////////////////////////////
   // Debug circuitry

   assign debug_clk = 2'b00; // { gpif_clk, clk_fpga };
   assign debug = 0;
   
endmodule // u1plus_core<|MERGE_RESOLUTION|>--- conflicted
+++ resolved
@@ -138,18 +138,13 @@
 	 
 	 .tx_underrun(tx_underrun_gpif), .rx_overrun(rx_overrun_gpif),
 
-	 .test_len(test_len), .test_rate(test_rate), .test_ctrl(test_ctrl),
+	 .test_len(0), .test_rate(0), .test_ctrl(0),
 	 .debug0(debug0), .debug1(debug1));
 
    // /////////////////////////////////////////////////////////////////////////
    // RX ADC Frontend, does IQ Balance, DC Offset, muxing
 
-<<<<<<< HEAD
    wire [23:0] 	 rx_fe_i, rx_fe_q;  // 24 bits is total overkill here, but it matches u2/u2p
-   wire 	 run_rx0, run_rx1;
-=======
-   wire [23:0] 	 adc_i, adc_q;  // 24 bits is total overkill here, but it matches u2/u2p
->>>>>>> 111216e5
    
    rx_frontend #(.BASE(SR_RX_FRONT)) rx_frontend
      (.clk(wb_clk),.rst(wb_rst),
