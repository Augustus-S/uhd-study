--- conflicted
+++ resolved
@@ -151,12 +151,8 @@
         std::memcpy(send_buff->cast<void*>(), &data, sizeof(data));
         send_buff->commit(sizeof(data));
         //drain the recv buffers (may have junk)
-<<<<<<< HEAD
-
-        while (data_transport->get_recv_buff().get()){};
-=======
+
         while (data_transport->get_recv_buff(RECV_TIMEOUT_MS).get()){};
->>>>>>> bd3bd0df
     }
 
     //the number of recv frames is the number for the first transport
