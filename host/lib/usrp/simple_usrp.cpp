--- conflicted
+++ resolved
@@ -44,24 +44,6 @@
 public:
     simple_usrp_impl(const device_addr_t &addr){
         _dev = device::make(addr);
-<<<<<<< HEAD
-=======
-        _mboard = (*_dev)[DEVICE_PROP_MBOARD];
-        _rx_dsp = _mboard[MBOARD_PROP_RX_DSP];
-        _tx_dsp = _mboard[MBOARD_PROP_TX_DSP];
-
-        //extract rx subdevice
-        _rx_dboard = _mboard[MBOARD_PROP_RX_DBOARD];
-        std::string rx_subdev_in_use = _rx_dboard[DBOARD_PROP_USED_SUBDEVS].as<prop_names_t>().at(0);
-        _rx_subdev = _rx_dboard[named_prop_t(DBOARD_PROP_SUBDEV, rx_subdev_in_use)];
-        _rx_gain_group = _rx_dboard[named_prop_t(DBOARD_PROP_GAIN_GROUP, rx_subdev_in_use)].as<gain_group::sptr>();
-
-        //extract tx subdevice
-        _tx_dboard = _mboard[MBOARD_PROP_TX_DBOARD];
-        std::string tx_subdev_in_use = _tx_dboard[DBOARD_PROP_USED_SUBDEVS].as<prop_names_t>().at(0);
-        _tx_subdev = _tx_dboard[named_prop_t(DBOARD_PROP_SUBDEV, tx_subdev_in_use)];
-        _tx_gain_group = _tx_dboard[named_prop_t(DBOARD_PROP_GAIN_GROUP, tx_subdev_in_use)].as<gain_group::sptr>();
->>>>>>> d1711722
     }
 
     ~simple_usrp_impl(void){
@@ -151,27 +133,15 @@
     }
 
     void set_rx_gain(float gain){
-<<<<<<< HEAD
-        _rx_subdev()[SUBDEV_PROP_GAIN] = gain;
+        return _rx_gain_group()->set_value(gain);
     }
 
     float get_rx_gain(void){
-        return _rx_subdev()[SUBDEV_PROP_GAIN].as<float>();
+        return _rx_gain_group()->get_value();
     }
 
     gain_range_t get_rx_gain_range(void){
-        return _rx_subdev()[SUBDEV_PROP_GAIN_RANGE].as<gain_range_t>();
-=======
-        _rx_gain_group->set_value(gain);
-    }
-
-    float get_rx_gain(void){
-        return _rx_gain_group->get_value();
-    }
-
-    gain_range_t get_rx_gain_range(void){
-        return _rx_gain_group->get_range();
->>>>>>> d1711722
+        return _rx_gain_group()->get_range();
     }
 
     void set_rx_antenna(const std::string &ant){
@@ -227,27 +197,15 @@
     }
 
     void set_tx_gain(float gain){
-<<<<<<< HEAD
-        _tx_subdev()[SUBDEV_PROP_GAIN] = gain;
+        return _tx_gain_group()->set_value(gain);
     }
 
     float get_tx_gain(void){
-        return _tx_subdev()[SUBDEV_PROP_GAIN].as<float>();
+        return _tx_gain_group()->get_value();
     }
 
     gain_range_t get_tx_gain_range(void){
-        return _tx_subdev()[SUBDEV_PROP_GAIN_RANGE].as<gain_range_t>();
-=======
-        _tx_gain_group->set_value(gain);
-    }
-
-    float get_tx_gain(void){
-        return _tx_gain_group->get_value();
-    }
-
-    gain_range_t get_tx_gain_range(void){
-        return _tx_gain_group->get_range();
->>>>>>> d1711722
+        return _tx_gain_group()->get_range();
     }
 
     void set_tx_antenna(const std::string &ant){
@@ -268,7 +226,6 @@
 
 private:
     device::sptr _dev;
-<<<<<<< HEAD
     wax::obj _mboard(void){
         return (*_dev)[DEVICE_PROP_MBOARD];
     }
@@ -294,17 +251,14 @@
         std::string sd_name = _mboard()[MBOARD_PROP_TX_SUBDEV_SPEC].as<subdev_spec_t>().front().sd_name;
         return _tx_dboard()[named_prop_t(DBOARD_PROP_SUBDEV, sd_name)];
     }
-=======
-    wax::obj _mboard;
-    wax::obj _rx_dsp;
-    wax::obj _tx_dsp;
-    wax::obj _rx_dboard;
-    wax::obj _tx_dboard;
-    wax::obj _rx_subdev;
-    wax::obj _tx_subdev;
-    gain_group::sptr _rx_gain_group;
-    gain_group::sptr _tx_gain_group;
->>>>>>> d1711722
+    gain_group::sptr _rx_gain_group(void){
+        std::string sd_name = _mboard()[MBOARD_PROP_RX_SUBDEV_SPEC].as<subdev_spec_t>().front().sd_name;
+        return _rx_dboard()[named_prop_t(DBOARD_PROP_GAIN_GROUP, sd_name)].as<gain_group::sptr>();
+    }
+    gain_group::sptr _tx_gain_group(void){
+        std::string sd_name = _mboard()[MBOARD_PROP_TX_SUBDEV_SPEC].as<subdev_spec_t>().front().sd_name;
+        return _tx_dboard()[named_prop_t(DBOARD_PROP_GAIN_GROUP, sd_name)].as<gain_group::sptr>();
+    }
 };
 
 /***********************************************************************
