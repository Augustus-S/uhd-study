//
// Copyright 2011-2013 Ettus Research LLC
//
// This program is free software: you can redistribute it and/or modify
// it under the terms of the GNU General Public License as published by
// the Free Software Foundation, either version 3 of the License, or
// (at your option) any later version.
//
// This program is distributed in the hope that it will be useful,
// but WITHOUT ANY WARRANTY; without even the implied warranty of
// MERCHANTABILITY or FITNESS FOR A PARTICULAR PURPOSE.  See the
// GNU General Public License for more details.
//
// You should have received a copy of the GNU General Public License
// along with this program.  If not, see <http://www.gnu.org/licenses/>.
//

#ifndef INCLUDED_LIBUHD_TRANSPORT_SUPER_SEND_PACKET_HANDLER_HPP
#define INCLUDED_LIBUHD_TRANSPORT_SUPER_SEND_PACKET_HANDLER_HPP

#include "../rfnoc/tx_stream_terminator.hpp"
#include <uhd/config.hpp>
#include <uhd/exception.hpp>
#include <uhd/convert.hpp>
#include <uhd/stream.hpp>
#include <uhd/utils/log.hpp>
#include <uhd/utils/tasks.hpp>
#include <uhd/utils/byteswap.hpp>
#include <uhd/types/metadata.hpp>
#include <uhd/transport/vrt_if_packet.hpp>
#include <uhd/transport/zero_copy.hpp>
#include <uhd/utils/safe_call.hpp>
#include <boost/thread/thread.hpp>
#include <boost/thread/thread_time.hpp>
#include <boost/function.hpp>
#include <boost/atomic.hpp>
#include <boost/make_shared.hpp>
#include <iostream>
#include <vector>

#ifdef UHD_TXRX_DEBUG_PRINTS
// Included for debugging
#include <boost/format.hpp>
#include <boost/thread/thread.hpp>
#include "boost/date_time/posix_time/posix_time.hpp"
#include <map>
#include <fstream>
#endif

namespace uhd {
namespace transport {
namespace sph {

static const size_t MAX_INTERLEAVE = 4;
static const double GET_BUFF_TIMEOUT = 0.1;

/***********************************************************************
 * Super send packet handler
 *
 * A send packet handler represents a group of channels.
 * The channel group shares a common sample rate.
 * All channels are sent in unison in send().
 **********************************************************************/
class send_packet_handler{
public:
    typedef boost::function<managed_send_buffer::sptr(double)> get_buff_type;
    typedef boost::function<bool(uhd::async_metadata_t &, const double)> async_receiver_type;
    typedef void(*vrt_packer_type)(uint32_t *, vrt::if_packet_info_t &);
    //typedef boost::function<void(uint32_t *, vrt::if_packet_info_t &)> vrt_packer_type;

    /*!
     * Make a new packet handler for send
     * \param size the number of transport channels
     */
    send_packet_handler(const size_t size = 1):
       _next_packet_seq(0), _cached_metadata(false)
    {
        this->set_enable_trailer(true);
        this->resize(size);
    }

    ~send_packet_handler(void){
        UHD_SAFE_CALL(
            for (size_t i = 0; i < _worker_data.size(); i++)
            {
                _worker_data[i]->stop = true;
            }
            _worker_thread_group.join_all();
        );
    }

    //! Resize the number of transport channels
    void resize(const size_t size){
        if (this->size() == size) return;

        // Stop all worker threads
        for (size_t i = 0; i < _worker_data.size(); i++)
        {
            _worker_data[i]->stop = true;
        }
        _worker_thread_group.join_all();
        _worker_threads.resize(size);
        _worker_data.resize(size);
        for (size_t i = 0; i < size; i++)
        {
            _worker_data[i] = boost::make_shared<worker_thread_data_t>();
        }

        _props.resize(size);
        static const uint64_t zero = 0;
        _zero_buffs.resize(size, &zero);
    }

    //! Get the channel width of this handler
    size_t size(void) const{
        return _props.size();
    }

    //! Setup the vrt packer function and offset
    void set_vrt_packer(const vrt_packer_type &vrt_packer, const size_t header_offset_words32 = 0){
        _vrt_packer = vrt_packer;
        _header_offset_words32 = header_offset_words32;
    }

    //! Set the stream ID for a specific channel (or no SID)
    void set_xport_chan_sid(const size_t xport_chan, const bool has_sid, const uint32_t sid = 0){
        _props.at(xport_chan).has_sid = has_sid;
        _props.at(xport_chan).sid = sid;
    }

    ///////// RFNOC ///////////////////
    //! Get the stream ID for a specific channel (or zero if no SID)
    uint32_t get_xport_chan_sid(const size_t xport_chan) const {
        if (_props.at(xport_chan).has_sid) {
            return _props.at(xport_chan).sid;
        } else {
            return 0;
        }
    }

    void set_terminator(uhd::rfnoc::tx_stream_terminator::sptr terminator)
    {
        _terminator = terminator;
    }

    uhd::rfnoc::tx_stream_terminator::sptr get_terminator()
    {
        return _terminator;
    }
    ///////// RFNOC ///////////////////

    void set_enable_trailer(const bool enable)
    {
        _has_tlr = enable;
    }

    //! Set the rate of ticks per second
    void set_tick_rate(const double rate){
        _tick_rate = rate;
    }

    //! Set the rate of samples per second
    void set_samp_rate(const double rate){
        _samp_rate = rate;
    }

    /*!
     * Set the function to get a managed buffer.
     * \param xport_chan which transport channel
     * \param get_buff the getter function
     */
    void set_xport_chan_get_buff(const size_t xport_chan, const get_buff_type &get_buff){
        if (_worker_threads[xport_chan])
        {
            _worker_thread_group.remove_thread(_worker_threads[xport_chan]);
            _worker_data[xport_chan]->stop = true;
            _worker_threads[xport_chan]->join();
            _worker_data[xport_chan]->stop = false;
        }
        _props.at(xport_chan).get_buff = get_buff;
        _worker_threads[xport_chan] = _worker_thread_group.create_thread(boost::bind(&send_packet_handler::worker, this, xport_chan));
    }

    //! Set the conversion routine for all channels
    void set_converter(const uhd::convert::id_type &id){
        _num_inputs = id.num_inputs;
        _converter = uhd::convert::get_converter(id)();
        this->set_scale_factor(32767.); //update after setting converter
        _bytes_per_otw_item = uhd::convert::get_bytes_per_item(id.output_format);
        _bytes_per_cpu_item = uhd::convert::get_bytes_per_item(id.input_format);
    }

    /*!
     * Set the maximum number of samples per host packet.
     * Ex: A USRP1 in dual channel mode would be half.
     * \param num_samps the maximum samples in a packet
     */
    void set_max_samples_per_packet(const size_t num_samps){
        _max_samples_per_packet = num_samps;
    }

    //! Set the scale factor used in float conversion
    void set_scale_factor(const double scale_factor){
        _converter->set_scalar(scale_factor);
    }

    //! Set the callback to get async messages
    void set_async_receiver(const async_receiver_type &async_receiver)
    {
        _async_receiver = async_receiver;
    }

    //! Overload call to get async metadata
    bool recv_async_msg(
        uhd::async_metadata_t &async_metadata, double timeout = 0.1
    ){
        if (_async_receiver) return _async_receiver(async_metadata, timeout);
        boost::this_thread::sleep(boost::posix_time::microseconds(long(timeout*1e6)));
        return false;
    }

    /*******************************************************************
     * Send:
     * The entry point for the fast-path send calls.
     * Dispatch into combinations of single packet send calls.
     ******************************************************************/
    UHD_INLINE size_t send(
        const uhd::tx_streamer::buffs_type &buffs,
        const size_t nsamps_per_buff,
        const uhd::tx_metadata_t &metadata,
        const double timeout
    ){
        //translate the metadata to vrt if packet info
        vrt::if_packet_info_t if_packet_info;
        if_packet_info.packet_type = vrt::if_packet_info_t::PACKET_TYPE_DATA;
        //if_packet_info.has_sid = false; //set per channel
        if_packet_info.has_cid = false;
        if_packet_info.has_tlr = _has_tlr;
        if_packet_info.has_tsi = false;
        if_packet_info.has_tsf = metadata.has_time_spec;
        if_packet_info.tsf     = metadata.time_spec.to_ticks(_tick_rate);
        if_packet_info.sob     = metadata.start_of_burst;
        if_packet_info.eob     = metadata.end_of_burst;

        /*
         * Metadata is cached when we get a send requesting a start of burst with no samples.
         * It is applied here on the next call to send() that actually has samples to send.
         */
        if (_cached_metadata && nsamps_per_buff != 0)
        {
            // If the new metada has a time_spec, do not use the cached time_spec.
            if (!metadata.has_time_spec)
            {
                if_packet_info.has_tsf = _metadata_cache.has_time_spec;
                if_packet_info.tsf     = _metadata_cache.time_spec.to_ticks(_tick_rate);
            }
            if_packet_info.sob     = _metadata_cache.start_of_burst;
            if_packet_info.eob     = _metadata_cache.end_of_burst;
            _cached_metadata = false;
        }

        if (nsamps_per_buff <= _max_samples_per_packet){

            //TODO remove this code when sample counts of zero are supported by hardware
            #ifndef SSPH_DONT_PAD_TO_ONE
                static const uint64_t zero = 0;
                _zero_buffs.resize(buffs.size(), &zero);

                if (nsamps_per_buff == 0)
                {
                    // if this is a start of a burst and there are no samples
                    if (metadata.start_of_burst)
                    {
                        // cache metadata and apply on the next send()
                        _metadata_cache = metadata;
                        _cached_metadata = true;
                        return 0;
                    } else {
                        // send requests with no samples are handled here (such as end of burst)
                        return send_one_packet(_zero_buffs, 1, if_packet_info, timeout) & 0x0;
                    }
                }
            #endif

			size_t nsamps_sent = send_one_packet(buffs, nsamps_per_buff, if_packet_info, timeout);
#ifdef UHD_TXRX_DEBUG_PRINTS
			dbg_print_send(nsamps_per_buff, nsamps_sent, metadata, timeout);
#endif
			return nsamps_sent;        }
        size_t total_num_samps_sent = 0;

        //false until final fragment
        if_packet_info.eob = false;

        const size_t num_fragments = (nsamps_per_buff-1)/_max_samples_per_packet;
        const size_t final_length = ((nsamps_per_buff-1)%_max_samples_per_packet)+1;

        //loop through the following fragment indexes
        for (size_t i = 0; i < num_fragments; i++){

            //send a fragment with the helper function
            const size_t num_samps_sent = send_one_packet(
                buffs, _max_samples_per_packet,
                if_packet_info, timeout,
                total_num_samps_sent*_bytes_per_cpu_item
            );
            total_num_samps_sent += num_samps_sent;
            if (num_samps_sent == 0) return total_num_samps_sent;

            //setup metadata for the next fragment
            const time_spec_t time_spec = metadata.time_spec + time_spec_t::from_ticks(total_num_samps_sent, _samp_rate);
            if_packet_info.tsf = time_spec.to_ticks(_tick_rate);
            if_packet_info.sob = false;

        }

        //send the final fragment with the helper function
        if_packet_info.eob = metadata.end_of_burst;
		size_t nsamps_sent = total_num_samps_sent
				+ send_one_packet(buffs, final_length, if_packet_info, timeout,
					total_num_samps_sent * _bytes_per_cpu_item);
#ifdef UHD_TXRX_DEBUG_PRINTS
		dbg_print_send(nsamps_per_buff, nsamps_sent, metadata, timeout);

#endif
		return nsamps_sent;
    }

private:

    vrt_packer_type _vrt_packer;
    size_t _header_offset_words32;
    double _tick_rate, _samp_rate;
    struct xport_chan_props_type{
        xport_chan_props_type(void):has_sid(false),sid(0){}
        get_buff_type get_buff;
        bool has_sid;
        uint32_t sid;
        managed_send_buffer::sptr buff;
    };
    std::vector<xport_chan_props_type> _props;
    size_t _num_inputs;
    size_t _bytes_per_otw_item; //used in conversion
    size_t _bytes_per_cpu_item; //used in conversion
    uhd::convert::converter::sptr _converter; //used in conversion
    size_t _max_samples_per_packet;
    std::vector<const void *> _zero_buffs;
    size_t _next_packet_seq;
    bool _has_tlr;
    async_receiver_type _async_receiver;
    bool _cached_metadata;
    uhd::tx_metadata_t _metadata_cache;

    uhd::rfnoc::tx_stream_terminator::sptr _terminator;

#ifdef UHD_TXRX_DEBUG_PRINTS
    struct dbg_send_stat_t {
        dbg_send_stat_t(long wc, size_t nspb, size_t nss, uhd::tx_metadata_t md, double to, double rate):
            wallclock(wc), nsamps_per_buff(nspb), nsamps_sent(nss), metadata(md), timeout(to), samp_rate(rate)
        {}
        long wallclock;
        size_t nsamps_per_buff;
        size_t nsamps_sent;
        uhd::tx_metadata_t metadata;
        double timeout;
        double samp_rate;
        // Create a formatted print line for all the info gathered in this struct.
        std::string print_line() {
            boost::format fmt("send,%ld,%f,%i,%i,%s,%s,%s,%ld");
            fmt % wallclock;
            fmt % timeout % (int)nsamps_per_buff % (int) nsamps_sent;
            fmt % (metadata.start_of_burst ? "true":"false") % (metadata.end_of_burst ? "true":"false");
            fmt % (metadata.has_time_spec ? "true":"false") % metadata.time_spec.to_ticks(samp_rate);
            return fmt.str();
        }
    };

    void dbg_print_send(size_t nsamps_per_buff, size_t nsamps_sent,
            const uhd::tx_metadata_t &metadata, const double timeout,
            bool dbg_print_directly = true)
    {
        dbg_send_stat_t data(boost::get_system_time().time_of_day().total_microseconds(),
            nsamps_per_buff,
            nsamps_sent,
            metadata,
            timeout,
            _samp_rate
        );
        if(dbg_print_directly){
            dbg_print_err(data.print_line());
        }
    }
    void dbg_print_err(std::string msg) {
        msg = "super_send_packet_handler," + msg;
        fprintf(stderr, "%s\n", msg.c_str());
    }


#endif

    /*******************************************************************
     * Send a single packet:
     ******************************************************************/
    UHD_INLINE size_t send_one_packet(
        const uhd::tx_streamer::buffs_type &buffs,
        const size_t nsamps_per_buff,
        vrt::if_packet_info_t &if_packet_info,
        const double timeout,
        const size_t buffer_offset_bytes = 0
    ){

        //load the rest of the if_packet_info in here
        if_packet_info.num_payload_bytes = nsamps_per_buff*_num_inputs*_bytes_per_otw_item;
        if_packet_info.num_payload_words32 = (if_packet_info.num_payload_bytes + 3/*round up*/)/sizeof(uint32_t);
        if_packet_info.packet_count = _next_packet_seq;

<<<<<<< HEAD
        //get a buffer for each channel or timeout
        for(xport_chan_props_type &props:  _props){
            if (not props.buff) props.buff = props.get_buff(timeout);
            if (not props.buff) return 0; //timeout
=======
        // wait for all worker threads to be ready or timeout
        boost::system_time expiration = boost::get_system_time() + boost::posix_time::milliseconds(long(timeout * 1000));
        for (size_t i = 0; i < this->size(); i++)
        {
            while (not _worker_data[i]->ready)
            {
                if (boost::get_system_time() > expiration)
                {
                    return 0;
                }
            }
            _worker_data[i]->ready = false;
>>>>>>> 748689ae
        }

        //setup the data to share with worker threads
        _convert_nsamps = nsamps_per_buff;
        _convert_buffs = &buffs;
        _convert_buffer_offset_bytes = buffer_offset_bytes;
        _convert_if_packet_info = &if_packet_info;

        //start N channels of conversion
        for (size_t i = 0; i < this->size(); i++)
        {
            _worker_data[i]->go = true;
        }

        //make sure any sleeping worker threads are woken up
        for (size_t i = 0; i < this->size(); i++)
        {
            // Acquiring the lock used by the condition variable
            // takes too long, so do a spin wait.  If the go flag
            // is not cleared by this point, it will be cleared
            // immediately by the worker thread when it wakes up.
            while (_worker_data[i]->go)
            {
                _worker_data[i]->data_ready.notify_one();
            }
        }

        //wait for all worker threads to be done
        for (size_t i = 0; i < this->size(); i++)
        {
            //TODO: Implement a better wait strategy
            //busy loop give fastest response, but these are just wasted cycles
            while (not _worker_data[i]->done) {}
            _worker_data[i]->done = false;
        }

        _next_packet_seq++; //increment sequence after commits
        return nsamps_per_buff;
    }

    /*! Worker thread routine.
     *
     * - Gets an internal data buffer
     * - Calls the converter
     * - Releases internal data buffers
     */
    void worker(const size_t index)
    {
        //maximum number of cycles to spin before waiting on condition variable
        //the value of 30000000 was derived from 15ms on a 10 GHz CPU divided by 5 cycles per loop
        //the assumption is that anything held up for 15ms can wait
        static const size_t MAX_SPIN_CYCLES = 30000000;

        //maximum amount of time to wait before checking the stop flag
        static const double MAX_WAIT = 0.1;

        managed_send_buffer::sptr buff;
        vrt::if_packet_info_t if_packet_info;
        std::vector<const void *> in_buffs(MAX_INTERLEAVE);
        boost::shared_ptr<worker_thread_data_t> worker_data = _worker_data[index];
        boost::unique_lock<boost::mutex> lock(worker_data->data_ready_lock);
        size_t spins = 0;

        while (not worker_data->stop)
        {
            if (not buff)
            {
                buff = _props[index].get_buff(MAX_WAIT);
                if (not buff)
                {
                    continue;
                }
                worker_data->ready = true;
            }

            //make sure done flag is cleared by controlling thread before waiting on go signal
            if (worker_data->done)
            {
                continue;
            }

            //partial spin lock before wait
            while (not worker_data->go and spins < MAX_SPIN_CYCLES)
            {
                spins++;
            }
            if (not worker_data->go and
                not worker_data->data_ready.timed_wait(lock, boost::posix_time::milliseconds(long(MAX_WAIT*1000))))
            {
                continue;
            }
            // Clear the go flag immediately to let the
            // controlling thread know we are not sleeping.
            worker_data->go = false;

            //reset the spin count
            spins = 0;

            //pack metadata into a vrt header
            uint32_t *otw_mem = buff->cast<uint32_t *>() + _header_offset_words32;
            if_packet_info = *_convert_if_packet_info;
            if_packet_info.has_sid = _props[index].has_sid;
            if_packet_info.sid = _props[index].sid;
            _vrt_packer(otw_mem, if_packet_info);
            otw_mem += if_packet_info.num_header_words32;

            //prepare the input buffers
            for (size_t i = 0; i < _num_inputs; i++)
            {
                in_buffs[i] =
                    (reinterpret_cast<const char *>((*_convert_buffs)[index*_num_inputs + i]))
                    + _convert_buffer_offset_bytes;
            }

            //perform the conversion operation
            _converter->conv(in_buffs, otw_mem, _convert_nsamps);

            //let the master know that new data can be prepared
            _worker_data[index]->done = true;

            //commit the samples to the zero-copy interface
            buff->commit(
                (_header_offset_words32 + if_packet_info.num_packet_words32)
                * sizeof(uint32_t)
            );

            //release the buffer
            buff.reset();
        }
    }

    //! Shared variables for the worker threads
    size_t _convert_nsamps;
    const tx_streamer::buffs_type *_convert_buffs;
    size_t _convert_buffer_offset_bytes;
    vrt::if_packet_info_t *_convert_if_packet_info;
    struct worker_thread_data_t {
        worker_thread_data_t() : ready(false), go(false), done(false), stop(false) {}
        boost::atomic_bool ready;
        boost::atomic_bool go;
        boost::atomic_bool done;
        boost::atomic_bool stop;
        boost::mutex data_ready_lock;
        boost::condition_variable data_ready;
    };
    std::vector< boost::shared_ptr<worker_thread_data_t> > _worker_data;
    boost::thread_group _worker_thread_group;
    std::vector<boost::thread *> _worker_threads;
};

class send_packet_streamer : public send_packet_handler, public tx_streamer{
public:
    send_packet_streamer(const size_t max_num_samps){
        _max_num_samps = max_num_samps;
        this->set_max_samples_per_packet(_max_num_samps);
    }

    size_t get_num_channels(void) const{
        return this->size();
    }

    size_t get_max_num_samps(void) const{
        return _max_num_samps;
    }

    size_t send(
        const tx_streamer::buffs_type &buffs,
        const size_t nsamps_per_buff,
        const uhd::tx_metadata_t &metadata,
        const double timeout
    ){
        return send_packet_handler::send(buffs, nsamps_per_buff, metadata, timeout);
    }

    bool recv_async_msg(
        uhd::async_metadata_t &async_metadata, double timeout = 0.1
    ){
        return send_packet_handler::recv_async_msg(async_metadata, timeout);
    }

private:
    size_t _max_num_samps;
};

} // namespace sph
} // namespace transport
} // namespace uhd

#endif /* INCLUDED_LIBUHD_TRANSPORT_SUPER_SEND_PACKET_HANDLER_HPP */<|MERGE_RESOLUTION|>--- conflicted
+++ resolved
@@ -414,12 +414,6 @@
         if_packet_info.num_payload_words32 = (if_packet_info.num_payload_bytes + 3/*round up*/)/sizeof(uint32_t);
         if_packet_info.packet_count = _next_packet_seq;
 
-<<<<<<< HEAD
-        //get a buffer for each channel or timeout
-        for(xport_chan_props_type &props:  _props){
-            if (not props.buff) props.buff = props.get_buff(timeout);
-            if (not props.buff) return 0; //timeout
-=======
         // wait for all worker threads to be ready or timeout
         boost::system_time expiration = boost::get_system_time() + boost::posix_time::milliseconds(long(timeout * 1000));
         for (size_t i = 0; i < this->size(); i++)
@@ -432,7 +426,6 @@
                 }
             }
             _worker_data[i]->ready = false;
->>>>>>> 748689ae
         }
 
         //setup the data to share with worker threads
