/*! \page page_usrp_e3x0 USRP-E3x0 Series

\tableofcontents

\section e3x0_feature_list Comparative features list - E310

- Hardware Capabilities:
	  Integrated RF frontend (70 MHz - 6 GHz)
	- External PPS reference input
	- Configurable clock rate
	- Internal GPIO connector with UHD API control
	- 2 USB 2.0 Host ports
	- Internal GPS
	- Soundcard mono input / stereo output
	- USB UART
	- Internal IMU
	- Zynq-7020 FPGA
- FPGA Capabilities:
        - 2 RX DDC chains in FPGA
        - 2 TX DUC chain in FPGA
	- Timed commands in FPGA
	- Timed sampling in FPGA
	- 16-bit fixed point sample mode (sc16)
	- Up to 10 MHz of RF bandwidth with 16-bit samples

\section e3x0_getting_started Getting started

This will run you through the first steps relevant to get your USRP E310
up and running.

\subsection e3x0_first_boot First boot

There are two different methods to connect to the device

- using the onboard serial to usb connector
- using the gigabit ethernet connector and a ssh client on your host computer

For the first boot, booting with the serial cable connected to the device
is recommended, as it allows to review and modify the network configuration,
and allows to enter the bootloader in case of issues during the boot.


\subsubsection e3x0_first_boot_serial Serial connection

To use the serial connection together with a Linux or OSX machine (most other UNIX variants come with a version of screen, too)
a terminal emulator such as screen can be used:

    $ sudo screen /dev/ttyUSB0 115200

The exact device node /dev/ttyUSB0 depends on your operating system's driver and other USB devices that might be already connected.
It can be usually found by perusing the output of dmesg or journalctl, after connecting the USRP E310 device to your host computer.

An example of a dmesg output for the serial to usb converter:

    924.102764] usb 1-1: FTDI USB Serial Device converter now attached to ttyUSB0


On Microsoft Windows the serial connection can be established using a tool such as Putty by selecting a baudrate of 115200 and the corresponding serial port for the serial to usb converter.

In both cases you should see boot messages fly by and finally end up with a login prompt similar to the following:

    ettus-e300 login:

Note: The username is 'root' and the default password is empty.

You should be presented with a shell similar to the following

    root@ettus-e300:~#


\subsubsection e3x0_first_boot_ssh SSH connection

The USRP E310 device relies on the DHCP protocol to automatically obtain an IP address.
In case your network setup does not include a DHCP server, refer to the section \ref e3x0_first_boot_serial or configure a DHCP server to hand out IP addresses on your network.

After the device obtained an IP address you can log in from a Linux or OSX machine by typing:

    $ ssh root@192.168.10.42

where the IP address depends on your local network setup.

On Microsoft Windows again the connection can be established using a tool such as Putty, by selecting a username of root without password.

You should be presented with a shell similar to the following

    root@ettus-e300:~#

\section e3x0_sdk Using the SDK

In order to facilitate software development for the integrated ARM Cortex-A9 processor, a <a href="http://www.yoctoproject.org">Yocto Project</a> based SDK is provided in the download section of our website.
This SDK contains a cross-compiler, a cross-linker as well as a cross-debugger and can be used to develop your user space applications for the Ettus USRP-E310 devices.


\subsection e3x0_sdk_installation Installation
The following section will guide you through the installation of the provided SDK on a Linux development machine.

\subsubsection e3x0_sdk_installation_download Obtaining the correct SDK
It is necessary for the SDK version and the image version to match, to ensure the versions of the software installed on the device and the version of the software the SDK will build against match.

If you are not sure which image is installed on your device, upgrading to the latest stable version is recommended. See the appropriate section for details on upgrading.

\subsubsection e3x0_sdk_installation_install Obtaining the right toolchain

To install the toolchain you downloaded type:

    $ ./oecore-${TCLIBC}-${SDK_ARCH}-${IMAGE_BASENAME}-${TUNE_PKGARCH}.sh

This will prompt you for an installation path.
Please ensure you have sufficient disk space, as each of the SDKs may require several gigabytes of disk space (depends on the image flavor selected).

This will allow you to compile UHD as well as (depending on the image flavor) other software.

Please note, that while several toolchains can be installed in parallel, they have to be installed to different directories.

\subsection e3x0_sdk_usage Usage

Having installed the toolchain in the last step,
in order to build software for your device open a new shell and type:

    $ . <yoursdkinstallpath>/environment-setup-armv7ahf-vfp-neon-oe-linux-gnueabi

This will modifiy the PATH, CC, CXX etc, environment variables and allow you to compile software for your USRP E310 device.
To verify all went well you can try:

    $ $CC -dumpmachine

which should return 'arm-oe-linux-gnueabi'.

\subsubsection e3x0_sdk_usage_uhd Building UHD

-# Obtain the UHD source code via git or tarball
-# Setup your environment as described in \ref e3x0_sdk_usage
-# Type the following in the build directory (assuming a build in host/build):

<<<<<<< HEAD
        $ cmake -DCMAKE_TOOLCHAIN_FILE=<youruhdsrc>/host/cmake/Toolchains/oe-sdk_cross.cmake -DENABLE_E300=On ..
=======
        $ cmake -DCMAKE_TOOLCHAIN_FILE=<youruhdsrc>/host/cmake/Toolchains/oe-sdk_cross.cmake -DCMAKE_INSTALL_PREFIX=/usr -DENABLE_E300=ON ..
>>>>>>> db3fac73
        $ make

\subsubsection e3x0_sdk_usage_gnuradio Building GNU Radio

-# Obtain the gnuradio source code via git.
-# Setup the environment as described in \ref e3x0_sdk_usage
-# Use the following commands to create a build directory, configure and compile gnuradio. You only need create the build directory once.

\code{.sh}
$ mkdir build-arm
$ cmake -Wno-dev -DCMAKE_TOOLCHAIN_FILE=../cmake/Toolchains/oe-sdk_cross.cmake \-DCMAKE_INSTALL_PREFIX=/usr -DENABLE_GR_VOCODER=OFF -DENABLE_GR_ATSC=OFF \
-DENABLE_GR_DTV=OFF -DENABLE_DOXYGEN=OFF ../
\endcode

Several GNU Radio components depend on running binaries built for the build
machine during compile. These binaries can be built and used for cross
compiling, but this is an advanced topic.

\section e3x0_image_building Rebuilding the file system

The file system images are built using OpenEmbedded Core. The `repo` tool is
used to manage the versions of the various layers that supply recipes for
building the image. For more documentation see http://www.yoctoproject.org.
These notes will show you how to rebuild the files used to create the SD
card included with the E310. These instructions assume you ahve a working
knowledge of Linux.

-# Install `repo`.
\code{.sh}
 $ curl http://commondatastorage.googleapis.com/git-repo-downloads/repo > repo
 $ chmod a+x repo
 $ sudo mv repo /usr/local/bin
\endcode

-# Configure the repo manifest that controls the build.
\code{.sh}
 $ mkdir e300-oe-build
 $ cd e300-oe-build
 $ repo init -u git://github.com/EttusResearch/e300-manifest.git -b release1
\endcode

-# Initialize the environment. This will take a little while.
\code{.sh}
 $ repo sync
 $ TEMPLATECONF=`pwd`/meta-ettus/conf source ./oe-core/oe-init-build-env ./build ./bitbake
\endcode

At this point you should review the file in conf/local.conf and make sure
path names make sense for your machine.

-# Build an image. This will take a few hours, especially the first run since
it will download all the required sources. (These are saved locally for future
builds)
\code{.sh}
 $ export MACHINE="ettus-e300"
 $ bitbake gnuradio-dev-image
\endcode

When this completes, the files needed to create the SD card are in
`tmp-glibc/deploy/images/ettus-e300`

-# Build the toolchain.
\code{.sh}
 $ bitbake -c populate_sdk gnuradio-dev-image
\endcode

The sdk is in `tmp-glibc/deploy/sdk`

Note that you can set the `MACHINE` variable in `local.conf so that you no
longer need to set it from the command line.

When you log back in, you will need to setup the OpenEmbedded environment
again by:

\code{.sh}
 $ cd e300-oe-build/oe-core
 $ . oe-core/oe-init-build-env ./build ./bitbake
\endcode

\section e3x0_load_fpga_imgs Specifying a Non-standard FPGA Image

\subsection e3x0_load_fpga_imgs_uhd Using UHD to load FPGA images

UHD software will automatically select the USRP E310 images from the
installed images package. The image selection can be overridden with the
`fpga` device address parameter.

Example device address string representations to specify non-standard
image:

    $ uhd_usrp_probe --args='fpga=usrp_e310_fpga.bit'

\subsection e3x0_load_fpga_imgs_jtag Using JTAG to load FPGA images

The USRP-E Series device features an on-board JTAG connector (see \ref e3x0_hw_chipscope) that can be accessed on the PCB
of the device. The iMPACT tool in the <a href="http://www.xilinx.com/support/download/index.htm">Xilinx Programming Tools (ISE, iMPACT)</a> package can be used to load an image over the JTAG interface.

If you have iMPACT installed, you can use the `impact_jtag_programmer.sh` tool to install images. Make sure your e3x0 is powered on and connected to your computer using the internal JTAG connector. Then run the tool:

    <path_to_uhd_tools>/impact_jtag_programmer.sh --fpga-path=<fpga_image_path>

\subsection e3x0_setup_change_ip Change the USRP's IP address

You may need to change the USRP's IP address for several reasons:
- to satisfy your particular network configuration
- to use multiple USRP-E Series devices with the same host computer
- to set a known IP address into USRP (in case you forgot)




\section e3x0_hw Hardware Notes

\subsection e3x0_hw_fpanel Front Panel

\image html e3x0_fp_overlay.png "USRP E310 Front panel"

- **RF A Group**
  + **TX/RX LED**: Indicates that data is streaming on the TX/RX channel on frontend side A
  + **RX2 LED**: Indicates that data is streaming on the RX2 channel on frontend side A

- **RF B Group**
  + **TX/RX LED**: Indicates that data is streaming on the TX/RX channel on frontend B
  + **RX2 LED**: Indicates that data is streaming on the RX2 channel on frontend B
- **PWR**: Power switch

- **SYNC**: Input port for external PPS signal

- **GPS**: Connection for the GPS antenna

- **AUDIO**: Audio input / output

\subsection e3x0_hw_rear_panel Rear Panel

\image html e3x0_rp_overlay.png "USRP E310 Rear Panel"

- **PWR**: Locking connector for the USRP-E Series power supply
- **1G ETH**: RJ45 port for Ethernet interfaces
- **USB**: USB 2.0 Port
- **SERIAL**: Micro USB connection for serial uart console

\subsection e3x0_hw_sync Clock and Time Synchronization
Unlike most USRP devices, the E310 does not have independent reference clock and time source inputs.
It is possible, however, to discipline the internal reference clock using an external time (PPS) source
connected to the SYNC input pin. The E310 FPGA has a subsystem that can use the PPS signal from the
SYNC pin or the internal GPS to align edges of the reference clock to edges of a shared PPS signal. 
This alignment happens automatically when the time source in UHD is set to "gpsdo" or "external". 
Please note that because the SYNC input can only accept a PPS signal, the only supported value for 
the reference clock source is "internal".


\subsection e3x0_hw_pps PPS - Pulse Per Second
Using a PPS signal for timestamp synchronization requires a LVCMOS or a 5V logic input signal.
An external PPS can be used to discipline the internal reference clock. This feature is automatically 
enabled with the time source is set to "external".

To test the PPS input, you can use the following tool from the UHD examples:

- `<args>` are device address arguments (optional if only one USRP device is on your machine)

    cd <install-path>/lib/uhd/examples
    ./test_pps_input --args=\<args\>

\subsection e3x0_hw_gps Internal GPS

Your USRP-E Series device comes with an internal GPS.
In order to get a lock on a satellite an external GPS antenna is required.
The PPS from the internal GPS can be used to discipline the internal reference clock. This feature is automatically 
enabled with the time source is set to "gpsdo".

The device provides a 3.3V supply voltage to an external antenna connected to the *GPS* port
of your device. Note that this supply voltage is turned off in order to safe power upon destruction of the software object.

\subsection e3x0_hw_imu Inertial Measurement Unit (IMU)

Your USRP-E Series device has an onboard IMU that provides
9 axis (Gyro, Accelerometer and compass) functionality.

The USRP-E Series images ship with several example applications based on
<a href="https://github.com/richards-tech/RTIMULib">RTIMULib</a> that allow the user
to explore the basic functionality of the IMU as well as to calibrate it.

To test the accelerometer, run:

    $ RTIMULibDrive

This will print the current acclerometer values on the console.

To launch the IMU calibration procedure, run:

    $ RTIMULibCal

and follow the onscreen instructions. Please note that magnetometer calibration is important to obtain
sensible results if the IMU is to be used in sensor fusion applications.

Using X11 forwarding over SSH (see \ref e3x0_faq) a complete sensor fusion application can be run over SSH
from a host computer by typing:

    $ RTIMULibDemo

This should open a graphical window on the host computer that displays the various outputs of the IMU,
as well as quaternion measurements based on different sensor fusion algorithms.

\image html e3x0_imu_demo.png "RTIMULibDemo"

For more advanced IMU based applications please refer to the <a href="https://github.com/richards-tech/RTIMULib">RTIMULib repository</a> as well as the datasheets.

\subsection e3x0_hw_gpio Internal GPIO

### Connector

\image html e3x0_gpio_conn.png "E3x0 GPIO Connector"

### Pin Mapping

- Pin 1:   +3.3V
- Pin 2:   Reserved
- Pin 3:   Data[5]
- Pin 4:   Reserved
- Pin 5:   Data[4]
- Pin 6:   Data[0]
- Pin 7:   Data[3]
- Pin 8:   Data[1]
- Pin 9:   0V
- Pin 10:  Data[2]

Please see the \ref page_gpio_api for information on configuring and using the GPIO bus.

\subsection e3x0_hw_audio Audio connectors

\subsection e3x0_hw_chipscope Debugging custom FPGA designs with Xilinx Chipscope

### Connector

\image html e3x0_jtag_conn.png "E3x0 JTAG Connector"

### Pin Mapping

- Pin 1: TDO
- Pin 2: 3.3V
- Pin 3: TCK
- Pin 4: TDI
- Pin 5: 0V
- Pin 6: TMS


Xilinx chipscope allows for debugging custom FPGA designs similar to a logic analyzer.
USRP-E series devices can be used with Xilinx chipscope using the internal JTAG connector.

Further information on how to use Chipscope can be found in the *Xilinx Chipscope Pro Software and Cores User Guide (UG029)*.

\section e3x0_dboards Daughterboard notes

\subsection e3x0_dboard_e310 E310 MIMO XCVR board

The USRP E310 MIMO XCVR daughterboard features an integrated MIMO capable RF frontend.

\subsubsection e3x0_dboard_e310_tuning Frontend tuning

The RF frontend has individually tunable receive and transmit chains.
Both transmit and receive can be used in a MIMO configuration. For
the MIMO case, both receive frontends share the RX LO, and both transmit
frontends share the TX LO. Each LO is tunable between 50 MHz and 6 GHz.

\subsubsection e3x0_dboard_e310_gain Frontend gain

All frontends have individual analog gain controls. The receive
frontends have 73 dB of available gain; and the transmit frontends have
89.5 dB of available gain. Gain settings are application specific, but
it is recommended that users consider using at least half of the
available gain to get reasonable dynamic range.

\subsubsection e3x0_dboard_e310_pll Frontend LO lock status

The frontends provide a *lo-locked* sensor that can be queried through the UHD API.

~~~~~~~~~~~~~~~~~~~~~~~~~~~~~~~~~~~~~~~~{.cpp}
// assumes 'usrp' is a valid uhd::usrp::multi_usrp::sptr instance

// get status for rx frontend
usrp->get_rx_sensor("lo-locked");

// get status for tx frontend
usrp->get_tx_sensor("lo-locked");
~~~~~~~~~~~~~~~~~~~~~~~~~~~~~~~~~~~~~~~~

\subsubsection e3x0_dboard_e310_band_select Frontend Filter and Antenna Switches

The transmit and receive filter banks uses switches to select between the available filters. These paths are
also dependent on the antenna switch settings. Incorrectly setting the switches generally results
in attenuated input / output power. Receive filters are band pass (series high & low pass filters), 
transmit filters are low pass.

Source code related to controlling the filter band and antenna switches resides in e300_impl.c. Specifically, refer to methods 
`e300_impl::_update_bandsel`, `e300_impl::_update_atrs`, `e300_impl::_update_gpio`, and `e300_impl::_update_enables`. Generally, these 
methods set the switches depending on the state of transmit and receive streams.

The following sections provide switch setting tables for antenna and filter selection for frontends A & B receive and transmit paths.
For futher details refer to the schematics. 

\subsubsection e3x0_dboard_e310_frontend_a_switches Frontend Side A Filter and Antenna Switches

_Note: X = don't care, T = If full duplex, set bits according to transmit table, otherwise don't care.
Filter range A – B will be selected if A <= freq < B._

__Receive__
RX Port | RX Filter (MHz) | VCTXRX2_V1,V2 | VCRX2_V1,V2 | RX2_BANDSEL[2:0] | RX2B_BANDSEL[1:0] | RX2C_BANDSEL[1:0]
:-----: | :-------------: | :-----------: | :---------: | :--------------: | :---------------: | :---------------:
TRX-A   | < 450           | 01            | 10          | 101              | XX                | 01               
TRX-A   | 450 – 700       | 01            | 10          | 011              | XX                | 11               
TRX-A   | 700 – 1200      | 01            | 10          | 001              | XX                | 10               
TRX-A   | 1200 – 1800     | 01            | 10          | 000              | 01                | XX               
TRX-A   | 1800 – 2350     | 01            | 10          | 010              | 11                | XX               
TRX-A   | 2350 – 2600     | 01            | 10          | 100              | 10                | XX               
TRX-A   | 2600 – 6000     | 01            | 01          | XXX              | XX                | XX               
RX2-A   | 70  – 450       | TT            | 01          | 101              | XX                | 01               
RX2-A   | 450 – 700       | TT            | 01          | 011              | XX                | 11               
RX2-A   | 700 – 1200      | TT            | 01          | 001              | XX                | 10               
RX2-A   | 1200 – 1800     | TT            | 01          | 000              | 01                | XX               
RX2-A   | 1800 – 2350     | TT            | 01          | 010              | 11                | XX               
RX2-A   | 2350 – 2600     | TT            | 01          | 100              | 10                | XX               
RX2-A   | >= 2600         | TT            | 10          | XXX              | XX                | XX               

__Transmit__
TX Port | TX Filter (MHz) | VCTXRX2_V1,V2 | TX_ENABLE2A,2B | TX_BANDSEL[2:0]
:-----: | :-------------: | :-----------: | :------------: | :-------------:
TRX-A   | < 117.7         | 10            | 01             | 111            
TRX-A   | 117.7 – 178.2   | 10            | 01             | 110            
TRX-A   | 178.2 – 284.3   | 10            | 01             | 101            
TRX-A   | 284.3 – 453.7   | 10            | 01             | 100            
TRX-A   | 453.7 – 723.8   | 10            | 01             | 011            
TRX-A   | 723.8 – 1154.9  | 10            | 01             | 010            
TRX-A   | 1154.9 – 1842.6 | 10            | 01             | 001            
TRX-A   | 1842.6 – 2940.0 | 10            | 01             | 000            
TRX-A   | >= 2940.0       | 11            | 10             | XXX            
_Note: Although the transmit filters are low pass, this table describes UHD's tuning range for selecting each filter path.
The table also includes the required transmit enable state._

\subsubsection e3x0_dboard_e310_frontend_b_switches Frontend Side B Filter and Antenna Switches

_Note: X = don't care, T = If full duplex, set bits according to transmit table, otherwise don't care.
Filter range A – B will be selected if A <= freq < B._

__Receive__
RX Port | RX Filter (MHz) | VCTXRX1_V1,V2 | VCRX1_V1,V2 | RX1_BANDSEL[2:0] | RX1B_BANDSEL[1:0] | RX1C_BANDSEL[1:0]
:-----: | :-------------: | :-----------: | :---------: | :--------------: | :---------------: | :---------------:
TRX-B   | < 450           | 10            | 01          | 100              | XX                | 10               
TRX-B   | 450 – 700       | 10            | 01          | 010              | XX                | 11               
TRX-B   | 700 – 1200      | 10            | 01          | 000              | XX                | 01               
TRX-B   | 1200 – 1800     | 10            | 01          | 001              | 10                | XX               
TRX-B   | 1800 – 2350     | 10            | 01          | 011              | 11                | XX               
TRX-B   | 2350 – 2600     | 10            | 01          | 101              | 01                | XX               
TRX-B   | 2600 – 6000     | 10            | 10          | XXX              | XX                | XX               
RX2-B   | 70  – 450       | TT            | 10          | 100              | XX                | 10               
RX2-B   | 450 – 700       | TT            | 10          | 010              | XX                | 11               
RX2-B   | 700 – 1200      | TT            | 10          | 000              | XX                | 01               
RX2-B   | 1200 – 1800     | TT            | 10          | 001              | 10                | XX               
RX2-B   | 1800 – 2350     | TT            | 10          | 011              | 11                | XX               
RX2-B   | 2350 – 2600     | TT            | 10          | 101              | 01                | XX               
RX2-B   | >= 2600         | TT            | 01          | XXX              | XX                | XX               

__Transmit__
TX Port | TX Filter (MHz) | VCTXRX1_V1,V2 | TX_ENABLE1A,1B | TX1_BANDSEL[2:0]
:-----: | :-------------: | :-----------: | :------------: | :--------------:
TRX-B   | < 117.7         | 00            | 01             | 111             
TRX-B   | 117.7 – 178.2   | 00            | 01             | 110             
TRX-B   | 178.2 – 284.3   | 00            | 01             | 101             
TRX-B   | 284.3 – 453.7   | 00            | 01             | 100             
TRX-B   | 453.7 – 723.8   | 00            | 01             | 011             
TRX-B   | 723.8 – 1154.9  | 00            | 01             | 010             
TRX-B   | 1154.9 – 1842.6 | 00            | 01             | 001             
TRX-B   | 1842.6 – 2940.0 | 00            | 01             | 000             
TRX-B   | >= 2940.0       | 11            | 10             | XXX             
_Note: Although the transmit filters are low pass, the following table describes UHD's tuning range for selecting each filter path.
The table also includes the required transmit enable states._

\section e3x0_misc Miscellaneous

\subsection e3x0_misc_multirx Multiple RX channels

There are two complete DDC and DUC DSP chains in the FPGA. In the single channel case,
only one chain is ever used. To receive / transmit from both channels, the user must set the **RX** or **TX**
subdevice specification.

In the following example, a E310 MIMO XCVR is installed.
Channel 0 is sourced from subdevice **A**,
and channel 1 is sourced from subdevice **B**

~~~~~~~~~~~~~~~~~~~~~~~~~~~~~~~~~~~~~~~~{.cpp}
// assumes 'usrp' is a valid uhd::usrp::multi_usrp::sptr instance

usrp->set_rx_subdev_spec("A:A A:B");
~~~~~~~~~~~~~~~~~~~~~~~~~~~~~~~~~~~~~~~~

\subsection e3x0_misc_sensors Available Sensors

The following sensors are available for the USRP-E Series motherboards;
they can be queried through the API.

- **fe_locked** - rx / tx frontend PLL locked
- **temp** - processor temperature value
- **gps_time** and **gps_locked** sensors are added when the GPS is found

\subsection e3x0_network_mode Network Mode

Your USRP-E series device can be used in network mode for narrow band signal observation, evaluation and debugging purposes.

Please note that when compared with normal operation as a standalone device the usable bandwidth is limited and therefore Network Mode is not the recommended mode of operation.

In order to use the device in network mode it is necessary to start the *usrp_e3x0_network_mode* executable on the device.
In order to start the executable please log into your device either via SSH or serial console(see \ref e3x0_first_boot) and type

    $ usrp_e3x0_network_mode

Your device should now be discoverable by your host computer via the usual UHD tools. If you are having trouble communicating with your device see the \ref e3x0_comm_problems section.

\subsubsection e3x0_addressing Addressing the Device

### Single device configuration

In a single-device configuration,
the USRP device must have a unique IPv4 address on the host computer.
The USRP can be identified through its IPv4 address or resolvable hostname.
See the application notes on \ref page_identification.
Use this addressing scheme with the uhd::usrp::multi_usrp interface (not a typo!).

Example device address string representation for a USRP-E Series device with IPv4 address 192.168.10.2:

    addr=192.168.10.2

### Multiple device configuration

In a multi-device configuration,
each USRP device must have a unique IPv4 address on the host computer.
The device address parameter keys must be suffixed with the device index.
Each parameter key should be of the format \<key\>\<index\>.
Use this addressing scheme with the uhd::usrp::multi_usrp interface.

- The order in which devices are indexed corresponds to the indexing of the transmit and receive channels.
- The key indexing provides the same granularity of device identification as in the single device case.

Example device address string representation for 2 USRPs with IPv4 addresses **192.168.10.2** and **192.168.20.2**:

    addr0=192.168.10.2, addr1=192.168.20.2

\section e3x0_comm_problems Communication Problems

When setting up a development machine for the first time,
you may have various difficulties communicating with the USRP device.
The following tips are designed to help narrow down and diagnose the problem.

\subsection e3x0_comm_problems_runtimeerr RuntimeError: no control response

This is a common error that occurs when you have set the subnet of your network
interface to a different subnet than the network interface of the USRP device.  For
example, if your network interface is set to **192.168.20.1**, and the USRP device is **192.168.10.2**
(note the difference in the third numbers of the IP addresses), you
will likely see a 'no control response' error message.

Fixing this is simple - just set the your host PC's IP address to the same
subnet as that of your USRP device. Instructions for setting your IP address are in the
previous section of this documentation.

\subsection e3x0_comm_problems_firewall Firewall issues

When the IP address is not specified,
the device discovery broadcasts UDP packets from each Ethernet interface.
Many firewalls will block the replies to these broadcast packets.
If disabling your system's firewall
or specifying the IP address yields a discovered device,
then your firewall may be blocking replies to UDP broadcast packets.
If this is the case, we recommend that you disable the firewall
or create a rule to allow all incoming packets with UDP source port **49152**.

\subsection e3x0_comm_problems_ping Ping the device
The USRP device will reply to ICMP echo requests ("ping").
A successful ping response means that the device has booted properly
and that it is using the expected IP address.

    ping 192.168.10.2

\subsection e3x0_comm_problems_monitor Monitor the host network traffic
Use Wireshark to monitor packets sent to and received from the device.

\subsection e3x0_comm_problems_leds Observe Ethernet port LEDs
When there is network traffic arriving at the Ethernet port, LEDs will light up.
You can use this to make sure the network connection is correctly set up, e.g.
by pinging the USRP and making sure the LEDs start to blink.


\subsection e3x0_faq Frequently Asked Questions

 - Communication
  -# How do I enable X forwarding so I can run X apps on the E3x0?<br>
     In the file `/etc/ssh/sshd_config`, uncomment the line \#`X11Forwarding no`
     and change "no" to "yes".

\section e3x0_apps Applications

\subsection e3x0_apps_gsm GSM Base Station

OpenBTS allows the USRP E310 to serve as a GSM base station capable of providing voice and messaging services to standard GSM handsets. General information on the OpenBTS project can be found at the official webpage.

http://www.openbts.org

Special instructions to install OpenBTS on the E310 can be found on the OpenBTS wiki.

http://openbts.org/w/index.php/E3x0


*/
// vim:ft=doxygen:<|MERGE_RESOLUTION|>--- conflicted
+++ resolved
@@ -132,11 +132,7 @@
 -# Setup your environment as described in \ref e3x0_sdk_usage
 -# Type the following in the build directory (assuming a build in host/build):
 
-<<<<<<< HEAD
-        $ cmake -DCMAKE_TOOLCHAIN_FILE=<youruhdsrc>/host/cmake/Toolchains/oe-sdk_cross.cmake -DENABLE_E300=On ..
-=======
         $ cmake -DCMAKE_TOOLCHAIN_FILE=<youruhdsrc>/host/cmake/Toolchains/oe-sdk_cross.cmake -DCMAKE_INSTALL_PREFIX=/usr -DENABLE_E300=ON ..
->>>>>>> db3fac73
         $ make
 
 \subsubsection e3x0_sdk_usage_gnuradio Building GNU Radio
